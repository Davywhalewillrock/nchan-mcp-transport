import base64
import logging
import json
import uuid
from typing import Any
from fastapi import FastAPI, Header, Response
from mcp.types import *
from mcp.server.fastmcp import FastMCP, Context
from mcp.server.fastmcp.server import _convert_to_content
from mcp.server.lowlevel.server import request_ctx, RequestContext
import httpx
from fastapi.routing import APIRouter
from openapiclient import OpenAPIClient


logger = logging.getLogger(__name__)



class HTTMCP(FastMCP):

    def __init__(
        self, name: str | None = None,
        instructions: str | None = None,
        publish_server: str | None = None,
        api_prefix: str = "",
        **settings: Any
    ):
        self._publish_server = publish_server
        self.api_prefix = api_prefix
        super().__init__(name, instructions, **settings)

    async def publish_to_channel(self, channel_id: str, message: dict, event: str = "message") -> bool:
        """Publish a message to an nchan channel."""
        async with httpx.AsyncClient() as client:
            # In a real scenario, you'd need the actual URL of your nchan server
            headers = {
                "Content-Type": "application/json",
                "X-EventSource-Event": event,
            }
            try:
                data = message
                if isinstance(message, dict):
                    data = json.dumps(message)
                elif isinstance(message, BaseModel):
                    data = message.model_dump_json()
                response = await client.post(
                    f"{self._publish_server}/mcp/{self.name}/{channel_id}", 
                    data=data,
                    headers=headers
                )
                return response.status_code == 200
            except Exception as e:
                logger.error(f"Error publishing to channel: {str(e)}")
                return False

    @property
    def router(self) -> APIRouter:
        router = APIRouter(prefix=self.api_prefix if self.api_prefix else f"/mcp/{self.name}")
        router.add_api_route("/", self.start_session, methods=["GET"])
        router.add_api_route("/endpoint", self.send_endpoint, methods=["GET"])
        router.add_api_route("/initialize", self.handle_request, methods=["POST"])
        for path in [
            "/",  # for streamable http transport
            "/resources/list", "/resources/read", "/resources/templates/list",
            "/prompts/list", "/prompts/get",
            "/tools/list", "/tools/call",
            "/ping", "/notifications/initialized", "/notifications/cancelled",
        ]:
            router.add_api_route(path, self.handle_request, methods=["POST"])
        return router
<<<<<<< HEAD
=======

    def wrap_method(self, method):
        async def wrapper(
            message: JSONRPCMessage,
            x_mcp_session_id: Annotated[str | None, Header()] = None,
            mcp_session_id: Annotated[str | None, Header()] = None,  # streamable http transport using this header
            x_mcp_transport: Annotated[str | None, Header()] = None,
        ):
            requst_id = message.root.id if hasattr(message.root, "id") else None
            x_mcp_session_id = x_mcp_session_id or mcp_session_id
            try:
                result = await method(message, session_id=x_mcp_session_id, transport=x_mcp_transport)
                if isinstance(result, Response):
                    return result
                try:
                    result = result.model_dump(exclude_unset=True, exclude_none=True, by_alias=True)
                except Exception as e:
                    pass
                response = JSONRPCResponse(id=requst_id or "", jsonrpc=message.root.jsonrpc, result=result)
            except Exception as e:
                logger.exception(e)
                logger.error(f"Error processing request {message}: {str(e)}")
                response = JSONRPCError(id=requst_id, error=ErrorData(code=0, message=str(e)))
            return Response(
                content=response.model_dump_json(),
                media_type="application/json",
                status_code=200,
            )
        return wrapper

    async def initialize(self, message: JSONRPCMessage, **kwargs) -> InitializeResult:
        """Initialize the MCP server."""
        options = self._mcp_server.create_initialization_options()
        return InitializeResult(
            protocolVersion=LATEST_PROTOCOL_VERSION,
            capabilities=options.capabilities,
            serverInfo=Implementation(
                name=options.server_name,
                version=options.server_version,
            ),
            instructions=options.instructions,
        )

    async def start_session(self):
        session_id = str(uuid.uuid4())
        return Response(
            status_code=200,
            headers={
                "X-Accel-Redirect": f"/internal/{self.name}/{session_id}",
                "X-Accel-Buffering": "no"
            }
        )
>>>>>>> bac0db16
    
    async def handle_request(
        self,
        message: JSONRPCMessage,
        x_mcp_session_id: Annotated[str | None, Header()] = None,
    ):
        token = None
        jsonrpc_response = None
        try:
            requst_id = message.root.id if hasattr(message.root, "id") else None
            validated_request = ClientRequest.model_validate(
                message.root.model_dump(
                    by_alias=True, mode="json", exclude_none=True
                )
            )
            # Set our global state that can be retrieved via
            # app.get_request_context()
            meta = validated_request.root.params.meta if validated_request.root.params else None
            # store session_id in meta
            if meta:
                meta.session_id = x_mcp_session_id
            token = request_ctx.set(
                RequestContext(
                    message.root.id,
                    meta,
                    None,
                    None,
                )
            )

            response = None
            typ = type(validated_request.root)
            if typ == InitializeRequest:
                options = self._mcp_server.create_initialization_options()
                response = InitializeResult(
                    protocolVersion=LATEST_PROTOCOL_VERSION,
                    capabilities=options.capabilities,
                    serverInfo=Implementation(
                        name=options.server_name,
                        version=options.server_version,
                    ),
                    instructions=options.instructions,
                )
            else:
                handler = self._mcp_server.request_handlers.get(typ, None) or self._mcp_server.notification_handlers.get(None)
                if not handler:
                    raise Exception(f"Handler not found for request of type {typ.__name__}")
                response = await handler(validated_request.root)
                logger.warning(f"handler: {handler}")
                logger.warning(f"Request: {validated_request}")
                logger.warning(f"Response: {response}")

            if response is not None:
                jsonrpc_response = JSONRPCResponse(
                    jsonrpc="2.0",
                    id=requst_id,
                    result=response.model_dump(
                        by_alias=True, mode="json", exclude_none=True
                    ),
                )
        except Exception as err:
            error = ErrorData(code=0, message=str(err), data=None)
            jsonrpc_response = JSONRPCResponse(
                jsonrpc="2.0",
                id=requst_id,
                error=error.model_dump(
                    by_alias=True, mode="json", exclude_none=True
                ),
            )
        finally:
            # Reset the global state after we are done
            if token is not None:
                request_ctx.reset(token)
            if jsonrpc_response:
                logger.debug(f"Response: {jsonrpc_response.model_dump_json()}")
                return Response(
                    content=jsonrpc_response.model_dump_json(),
                    media_type="application/json",
                    status_code=200,
                )
            else:
                return Response(status_code=204)

    async def start_session(self):
        session_id = str(uuid.uuid4())
        return Response(
            status_code=200,
            headers={
                "X-Accel-Redirect": f"/internal/{self.name}/{session_id}",
                "X-Accel-Buffering": "no"
            }
        )

    async def send_endpoint(
        self, x_mcp_session_id: Annotated[str | None, Header()] = None,
        x_mcp_transport: Annotated[str | None, Header()] = None,
    ):
        if x_mcp_transport == "sse":
            await self.publish_to_channel(x_mcp_session_id, f"/mcp/{self.name}/{x_mcp_session_id}", "endpoint")


class OpenAPITool(BaseModel):
    name: str
    description: str
    parameters: dict

    @classmethod
    def from_openapi(cls, tool: dict) -> "OpenAPITool":
        return cls(
            name=tool["function"].get('name', ''),
            description=tool["function"].get('description', ''),
            parameters=tool["function"].get('parameters', {}),
        )

class OpenAPIToolManager:
    """Manages FastMCP tools."""

    def __init__(self, client: Any):
        self.client = client
        self._tools: dict[str, Tool] = {
            tool["function"].get('name', ''): OpenAPITool.from_openapi(tool)
            for tool in self.client.tools
        }

    def list_tools(self) -> list[Tool]:
        """List all registered tools."""
        print(f"Tools: {self._tools}")
        return list(self._tools.values())

    async def call_tool(
        self, name: str, arguments: dict, context: "Context | None" = None
    ) -> Any:
        """Call a tool by name with arguments."""
        return await self.client(name, **arguments)


class OpenAPIMCP(HTTMCP):
    def __init__(
        self, api: OpenAPIClient, client: Any,
        name: str | None = None,
        publish_server: str | None = None,
        api_prefix: str = "",
        **settings: Any,
    ):
        self.api = api
        self.client = client
        instructions = api.definition.get('info', {}).get('description', '')
        if not name:
            api_title = api.definition.get('info', {}).get('title', '')
            api_version = api.definition.get('info', {}).get('version', '')
            name = f"{api_title}MCP_{api_version}" if api_version else f"{api_title}"
            # Replace spaces, hyphens, dots and other special characters
            name = ''.join(c for c in name if c.isalnum())

        self._publish_server = publish_server
        self.api_prefix = api_prefix
        super().__init__(name, instructions, publish_server, api_prefix, **settings)
        self._tool_manager = OpenAPIToolManager(client)

    @classmethod
    async def from_openapi(cls, definition: str, name: str | None = None, publish_server: str | None = None, **kwargs) -> "OpenAPIMCP":
        """
        Create an MCP server from an OpenAPI definition.

        :param definition: The OpenAPI definition as a string.
        :param name: The name of the MCP server.
        :param publish_server: The URL of the Nchan server for publishing messages.
        :param kwargs: Additional settings for the MCP server (passed to httox.AsyncClient).
        :return: An instance of OpenAPIMCP.
        """
        api = OpenAPIClient(definition=definition)
        # pass the timeout, proxies, etc. to the client
        client = await api.AsyncClient(**kwargs).__aenter__()  # type: ignore
        return cls(api, client, name=name, publish_server=publish_server)<|MERGE_RESOLUTION|>--- conflicted
+++ resolved
@@ -69,69 +69,16 @@
         ]:
             router.add_api_route(path, self.handle_request, methods=["POST"])
         return router
-<<<<<<< HEAD
-=======
-
-    def wrap_method(self, method):
-        async def wrapper(
-            message: JSONRPCMessage,
-            x_mcp_session_id: Annotated[str | None, Header()] = None,
-            mcp_session_id: Annotated[str | None, Header()] = None,  # streamable http transport using this header
-            x_mcp_transport: Annotated[str | None, Header()] = None,
-        ):
-            requst_id = message.root.id if hasattr(message.root, "id") else None
-            x_mcp_session_id = x_mcp_session_id or mcp_session_id
-            try:
-                result = await method(message, session_id=x_mcp_session_id, transport=x_mcp_transport)
-                if isinstance(result, Response):
-                    return result
-                try:
-                    result = result.model_dump(exclude_unset=True, exclude_none=True, by_alias=True)
-                except Exception as e:
-                    pass
-                response = JSONRPCResponse(id=requst_id or "", jsonrpc=message.root.jsonrpc, result=result)
-            except Exception as e:
-                logger.exception(e)
-                logger.error(f"Error processing request {message}: {str(e)}")
-                response = JSONRPCError(id=requst_id, error=ErrorData(code=0, message=str(e)))
-            return Response(
-                content=response.model_dump_json(),
-                media_type="application/json",
-                status_code=200,
-            )
-        return wrapper
-
-    async def initialize(self, message: JSONRPCMessage, **kwargs) -> InitializeResult:
-        """Initialize the MCP server."""
-        options = self._mcp_server.create_initialization_options()
-        return InitializeResult(
-            protocolVersion=LATEST_PROTOCOL_VERSION,
-            capabilities=options.capabilities,
-            serverInfo=Implementation(
-                name=options.server_name,
-                version=options.server_version,
-            ),
-            instructions=options.instructions,
-        )
-
-    async def start_session(self):
-        session_id = str(uuid.uuid4())
-        return Response(
-            status_code=200,
-            headers={
-                "X-Accel-Redirect": f"/internal/{self.name}/{session_id}",
-                "X-Accel-Buffering": "no"
-            }
-        )
->>>>>>> bac0db16
     
     async def handle_request(
         self,
         message: JSONRPCMessage,
         x_mcp_session_id: Annotated[str | None, Header()] = None,
+        mcp_session_id: Annotated[str | None, Header()] = None,  # streamable http transport using this header
     ):
         token = None
         jsonrpc_response = None
+
         try:
             requst_id = message.root.id if hasattr(message.root, "id") else None
             validated_request = ClientRequest.model_validate(
@@ -144,7 +91,7 @@
             meta = validated_request.root.params.meta if validated_request.root.params else None
             # store session_id in meta
             if meta:
-                meta.session_id = x_mcp_session_id
+                meta.session_id = x_mcp_session_id or mcp_session_id
             token = request_ctx.set(
                 RequestContext(
                     message.root.id,
